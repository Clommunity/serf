---
layout: "docs"
page_title: "RPC"
sidebar_current: "docs-agent-rpc"
---

# RPC Protocol

The Serf agent provides a complete RPC mechanism that can
be used to control the agent programmatically. This RPC
mechanism is the same one used by the CLI, but can be
used by other applications to easily leverage the power
of Serf without directly embedding. Additionally, it can
be used as a fast IPC mechanism to allow applications to
receive events immediately instead of using the fork/exec
model of event handlers.

A reference implementation in Go can be found [here](https://github.com/hashicorp/serf/blob/master/client/rpc_client.go).

## Implementation Details

The RPC protocol is implemented using [MsgPack](http://msgpack.org/)
over TCP. This choice is driven by the fact that all operating
systems support TCP, and MsgPack provides a fast serialization format
that is broadly available across languages.

All RPC requests have a request header, and some requests have
a request body. The request header looks like:

```
    {"Command": "Handshake", "Seq": 0}
```

All responses have a response header, and some may contain
a response body. The response header looks like:

```
    {"Seq": 0, "Error": ""}
```

The `Command` is used to specify what command the server should
run, and the `Seq` is used to track the request. Responses are
tagged with the same `Seq` as the request. This allows for some
concurrency on the server side, as requests are not purely FIFO.
Thus, the `Seq` value should not be re-used between commands.
All responses may be accompanied by an error.

Possible commands include:

* handshake - Used to initialize the connection, set the version
* event - Fires a new user event
* force-leave - Removes a failed node from the cluster
* join - Requests Serf join another node
* members - Returns the list of members
<<<<<<< HEAD
* members-filtered - Returns a subset of members
=======
* tags - Modifies tags on a running Serf agent
>>>>>>> 4b108064
* stream - Starts streaming events over the connection
* monitor - Starts streaming logs over the connection
* stop - Stops streaming logs or events
* leave - Serf agent performs a graceful leave and shutdown

Below each command is documented along with any request or
response body that is applicable.

### handshake

The handshake MUST be the first command that is sent, as it informs
the server which version the client is using.

The request header must be followed with a handshake body, like:

```
    {"Version": 1}
```

The body specifies the IPC version being used, however only version
1 is currently supported. This is to ensure backwards compatibility
in the future.

There is no special response body, but the client should wait for the
response and check for an error.

### event

The event command is used to fire a new user event. It takes the
following request body:

```
	{"Name": "foo", "Payload": "test payload", "Coalesce": true}
```

The `Name` is a string, but `Payload` is just opaque bytes. Coalesce
is used to control if Serf should enable [event coalescing](/docs/commands/event.html).

There is no special response body.

### force-leave

This command is used to remove failed nodes from a cluster. It takes
the following body:

```
    {"Node": "failed-node-name"}
```

There is no special response body.

### join

This command is used to join an existing cluster using a known node.
It takes the following body:

```
    {"Existing": ["192.168.0.1:6000", "192.168.0.2:6000"], "Replay": false}
```

The `Existing` nodes are each contacted, and `Replay` controls if we will replay
old user events or if they will simply be ignored. The response body in addition
to the header is returned. The body looks like:

```
    {"Num": 2}
```

The body returns the number of nodes successfully joined.

### members

The members command is used to return all the known members and associated
information. There is no request body, but the response looks like:

```
    {"Members": [
        {
        "Name": "TestNode"
        "Addr": [127, 0, 0, 1],
        "Port": 5000,
        "Tags": {
            "role": "test"
        },
        "Status": "alive",
        "ProtocolMin": 0,
        "ProtocolMax": 3,
        "ProtocolCur": 2,
        "DelegateMin": 0,
        "DelegateMax": 1,
        "DelegateCur": 1,
        },
        ...]
    }
```

<<<<<<< HEAD
### members-filtered

The members-filtered command is used to return a subset of the known members
based on their metadata. It takes the following body:

```
    {"Tags": {"key": "val"}, "Status": "alive"}
```

The `Tags` are used to filter nodes based on tag values. Each tag value may be
either a plain string or a regular expression pattern. The `Status` is used to
filter nodes based on operational status. This can also be passed as a regex.

Note that regex patterns will automatically be placed between start (`^`) and
end (`$`) anchors.

The response will be in the same format as the `members` command.

=======
### tags

The tags command is used to alter the tags on a Serf agent while it is running.
A `member-update` event will be triggered immediately to notify the other agents
in the cluster of the change. The tags command can add new tags, modify existing
tags, or delete tags. The request body looks like:

```
    {"Tags": {"tag1": "val1"}, "DeleteTags": ["tag2"]}
```

>>>>>>> 4b108064
### stream

The stream command is used to subscribe to a stream of all events
matching a given type filter. Events will continue to be sent until
the stream is stopped. The request body looks like:

```
    {"Type": "member-join,user:deploy"}`
```

The format of type is the same as the [event handler](/docs/agent/event-handlers.html),
except no script is specified. The one exception is that `"*"` can be specified to
subscribe to all events.

The server will respond with a standard response header indicating if the stream
was successful. However, now as events occur they will be sent and tagged with
the same `Seq` as the stream command that matches.

Assume we issued the previous stream command with Seq `50`,
we may start getting messages like:

```
    {"Seq": 50, "Error": ""}
    {
        "Event": "user",
        "LTime": 123,
        "Name": "deploy",
        "Payload": "9c45b87",
        "Coalesce": true,
    }

    {"Seq": 50, "Error": ""}
    {
        "Event": "member-join",
        "Members": [
            {
                "Name": "TestNode"
                "Addr": [127, 0, 0, 1],
                "Port": 5000,
                "Tags": {
                    "role": "test"
                },
                "Status": "alive",
                "ProtocolMin": 0,
                "ProtocolMax": 3,
                "ProtocolCur": 2,
                "DelegateMin": 0,
                "DelegateMax": 1,
                "DelegateCur": 1,
            },
            ...
        ]
    }
```

It is important to realize that these messages are sent asyncronously,
and not in response to any command. That means if a client is streaming
commands, there may be events streamed while a client is waiting for a
response to a command. This is why the `Seq` must be used to pair requests
with their corresponding responses.

There is no limit to the number of concurrent streams a client can request,
however a message is not deduplicated, so if multiple streams match a given
event, it will be sent multiple times with the corresponding `Seq` number.

To stop streaming, the `stop` command is used.

### monitor

The monitor command is similar to the stream command, but instead of
events it subscribes the channel to log messages from the Agent.

The request is like:

```
    {"LogLevel": "DEBUG"}
```

This subscribes the client to all messages of at least DEBUG level.

The server will respond with a standard response header indicating if the monitor
was successful. However, now as logs occur they will be sent and tagged with
the same `Seq` as the monitor command that matches.

Assume we issued the previous monitor command with Seq `50`,
we may start getting messages like:

```
    {"Seq": 50, "Error": ""}
    {"Log": "2013/12/03 13:06:53 [INFO] agent: Received event: member-join"}
```

It is important to realize that these messages are sent asyncronously,
and not in response to any command. That means if a client is streaming
commands, there may be logs streamed while a client is waiting for a
response to a command. This is why the `Seq` must be used to pair requests
with their corresponding responses.

The client can only be subscribed to at most a single monitor instance.
To stop streaming, the `stop` command is used.

### stop

The stop command is used to stop either a stream or monitor.
The request looks like:

```
    {"Stop": 50}
```

This unsubscribes the client from the monitor and/or stream registered
with `Seq` value of 50.

There is no special response body.

### leave

The leave command is used trigger a graceful leave and shutdown.
There is no request body, or special response body.
<|MERGE_RESOLUTION|>--- conflicted
+++ resolved
@@ -52,11 +52,8 @@
 * force-leave - Removes a failed node from the cluster
 * join - Requests Serf join another node
 * members - Returns the list of members
-<<<<<<< HEAD
 * members-filtered - Returns a subset of members
-=======
 * tags - Modifies tags on a running Serf agent
->>>>>>> 4b108064
 * stream - Starts streaming events over the connection
 * monitor - Starts streaming logs over the connection
 * stop - Stops streaming logs or events
@@ -153,7 +150,6 @@
     }
 ```
 
-<<<<<<< HEAD
 ### members-filtered
 
 The members-filtered command is used to return a subset of the known members
@@ -172,7 +168,6 @@
 
 The response will be in the same format as the `members` command.
 
-=======
 ### tags
 
 The tags command is used to alter the tags on a Serf agent while it is running.
@@ -184,7 +179,6 @@
     {"Tags": {"tag1": "val1"}, "DeleteTags": ["tag2"]}
 ```
 
->>>>>>> 4b108064
 ### stream
 
 The stream command is used to subscribe to a stream of all events
